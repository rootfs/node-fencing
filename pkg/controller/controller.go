--- conflicted
+++ resolved
@@ -259,11 +259,10 @@
 	glog.V(6).Infof("node %s pv map: %v", node, c.nodePVMap[node])
 }
 
-<<<<<<< HEAD
 func (c *Controller) nodeFencing(node *v1.Node, pv *v1.PersistentVolume) {
 	// TODO: remove this call, and create fencing obj here. executor will call fence
 	fencing.Fencing(node, pv)
-=======
+
 func (c *Controller) postNodeFencing(node *v1.Node, pv *v1.PersistentVolume) {
 	//fencing.Fencing(node, pv)
 	nfName := fmt.Sprintf("node-fencing-%s-%s-%s", node.Name, pv.Name, uuid.NewUUID())
@@ -298,5 +297,4 @@
 	} else {
 		glog.Infof("posted NodeFencing CRD object for node %s", node.Name)
 	}
->>>>>>> 081e35b3
 }